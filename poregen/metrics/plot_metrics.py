import json
import os
import pathlib
import yaml

import numpy as np
import matplotlib.pyplot as plt
from scipy import stats, interpolate
import seaborn as sns


def plot_unconditional_metrics(datapath,
                               voxel_size_um=None,
                               min_porosity=-np.inf,
                               max_porosity=np.inf,
<<<<<<< HEAD
                               nbins = 20):
=======
                               filter_dict=None,
                               plot_tag='',
                               show_permeability=True):
>>>>>>> dfb07799
    # voxel_size in um
    cfg_path = f"{datapath}/config.yaml"

    # TODO: Simplify this loop. It should begin with if voxel_size_um is None
    print(datapath)
    try:
        print(cfg_path)
        with open(cfg_path, "r") as f:
            cfg = yaml.safe_load(f)
    except FileNotFoundError:
        assert voxel_size_um is not None, "voxel_size_um must be provided if config.yaml is not found"
    if voxel_size_um is None:
        try:
            voxel_size_um = cfg['data']['voxel_size_um']
        except KeyError:
            raise ValueError("voxel_size_um must be provided if config.yaml is not found")

    generated_stats_path = f"{datapath}/generated_stats.json"
    valid_stats_path = f"{datapath}/valid_stats.json"

    with open(generated_stats_path, "r") as f:
        generated_stats = json.load(f)
        if filter_dict is not None:
            print(generated_stats.keys())
            print(filter_dict.keys())
            generated_stats = {k: v for k, v in generated_stats.items() if filter_dict.get(k, False)}
    with open(valid_stats_path, "r") as f:
        valid_stats = json.load(f)

    generated_porosities, _ = extract_property(generated_stats, 'porosity')
    valid_porosities, _ = extract_property(valid_stats, 'porosity')
    generated_surface_area_densities, _ = extract_property(generated_stats, 'surface_area_density')
    valid_surface_area_densities, _ = extract_property(valid_stats, 'surface_area_density')
    generated_log_momenta, _ = extract_property(generated_stats, 'log_momenta')
    valid_log_momenta, _ = extract_property(valid_stats, 'log_momenta')

    # # print(generated_porosities)
    # # TODO: DELETE THAT
    ind = (generated_porosities > min_porosity).flatten() & (generated_porosities < max_porosity).flatten()

    print(ind.shape)
    print(generated_porosities.shape)
    if show_permeability:
        generated_permeabilities, _ = extract_property(generated_stats, 'permeability')
        valid_permeabilities, _ = extract_property(valid_stats, 'permeability')
        generated_permeabilities = generated_permeabilities[ind]
        generated_log_permeabilities = np.log10(np.prod(generated_permeabilities, axis=1)**(1/3))
        valid_log_permeabilities = np.log10(np.prod(valid_permeabilities, axis=1)**(1/3))
        generated_log_permeabilities = generated_log_permeabilities[np.isfinite(generated_log_permeabilities)]
        valid_log_permeabilities = valid_log_permeabilities[np.isfinite(valid_log_permeabilities)]

    generated_porosities = generated_porosities[ind]
    generated_surface_area_densities = generated_surface_area_densities[ind]
    generated_log_momenta = generated_log_momenta[ind]

    # Unit conversion
    # Permeability is already in Darcy
    generated_surface_area_densities = generated_surface_area_densities / voxel_size_um  # (1/um)
    valid_surface_area_densities = valid_surface_area_densities / voxel_size_um  # (1/um)

    log_momenta_conversion = np.log(np.array([voxel_size_um**(i+1) for i in range(generated_log_momenta.shape[1])]))
    generated_log_momenta = generated_log_momenta + log_momenta_conversion
    valid_log_momenta = valid_log_momenta + log_momenta_conversion

    generated_log_mean_pore_size = np.log10(np.exp(generated_log_momenta[:, 0]))
    valid_log_mean_pore_size = np.log10(np.exp(valid_log_momenta[:, 0]))

    # Example usage for both functions
    generated_data = [generated_porosities,
                      generated_surface_area_densities,
                      generated_log_mean_pore_size]
    valid_data = [valid_porosities, valid_surface_area_densities, valid_log_mean_pore_size]
    properties = ['porosity', 'surface_area_density', 'log_mean_pore_size']
    labels = ['Porosity', 'Surface Area Density', 'Log10 Mean Pore Size']
    units = [r"$\phi$", r"$1/\mu m$", r"$\log \,\mu m$"]

    if show_permeability:
        generated_data.append(generated_log_permeabilities)
        valid_data.append(valid_log_permeabilities)
        properties.append('log_permeability')
        labels.append('Log10-Permeability')
        units.append(r"$\log \text{ Darcy}$")

    fig1 = plot_histograms(generated_data, valid_data, properties, labels, units, nbins)

    fig2 = plot_boxplots(generated_data, valid_data, properties, labels, units)

    generated_tpc_dist, _ = extract_property(generated_stats, 'tpc_dist')
    valid_tpc_dist, _ = extract_property(valid_stats, 'tpc_dist')

    # tpc_dists have units of um
    generated_tpc_dist *= voxel_size_um
    valid_tpc_dist *= voxel_size_um

    generated_tpc_prob, _ = extract_property(generated_stats, 'tpc_prob')
    valid_tpc_prob, _ = extract_property(valid_stats, 'tpc_prob')

    # # TODO: DELETE THAT
    generated_tpc_dist = generated_tpc_dist[ind]
    generated_tpc_prob = generated_tpc_prob[ind]

    mean_generated_tpc_prob = np.mean(generated_tpc_prob, 0)
    std_generated_tpc_prob = np.std(generated_tpc_prob, 0)
    mean_valid_tpc_prob = np.mean(valid_tpc_prob, 0)
    std_valid_tpc_prob = np.std(valid_tpc_prob, 0)

    x_generated = generated_tpc_dist.mean(axis=0)
    x_valid = valid_tpc_dist.mean(axis=0)

    fig3, ax = plt.subplots(1, 1, figsize=(6, 6))

    ax.fill_between(x_generated,
                    y1=mean_generated_tpc_prob-2*std_generated_tpc_prob,
                    y2=mean_generated_tpc_prob+2*std_generated_tpc_prob,
                    color='red',
                    alpha=0.2)
    ax.fill_between(x_valid,
                    y1=mean_valid_tpc_prob-2*std_valid_tpc_prob,
                    y2=mean_valid_tpc_prob+2*std_valid_tpc_prob,
                    color='blue',
                    alpha=0.2)

    ax.plot(x_generated, mean_generated_tpc_prob, color='red')
    ax.plot(x_valid, mean_valid_tpc_prob, color='blue')
    ax.set_xlabel(r"$r$ $(\mu m)$")
    ax.set_ylabel(r"$(s_2 - \phi^2)/(\phi - \phi^2)$")
    ax.legend()
    ax.set_title("Comparison of two point correlation")

    # Example usage

    generated_psd_pdf, _ = extract_property(generated_stats, 'psd_pdf')
    generated_psd_cdf, _ = extract_property(generated_stats, 'psd_cdf')
    generated_psd_centers, _ = extract_property(generated_stats, 'psd_centers')

    valid_psd_pdf, _ = extract_property(valid_stats, 'psd_pdf')
    valid_psd_cdf, _ = extract_property(valid_stats, 'psd_cdf')
    valid_psd_centers, _ = extract_property(valid_stats, 'psd_centers')

    # # TODO: DELETE THAT
    generated_psd_pdf = generated_psd_pdf[ind]
    generated_psd_cdf = generated_psd_cdf[ind]
    generated_psd_centers = generated_psd_centers[ind]

    # The centers have units of um
    generated_psd_centers *= voxel_size_um
    valid_psd_centers *= voxel_size_um

    fig4 = plot_pore_size_distribution(generated_psd_pdf, generated_psd_cdf, generated_psd_centers,
                                       valid_psd_pdf, valid_psd_cdf, valid_psd_centers)

    savefolder = pathlib.Path(f"{datapath}/figures")
    os.makedirs(savefolder, exist_ok=True)

    if plot_tag != '':
        plot_tag = f"_{plot_tag}"
    fig1.savefig(savefolder / f"stats_histograms{plot_tag}.png")
    fig2.savefig(savefolder / f"stats_boxplots{plot_tag}.png")
    fig3.savefig(savefolder / f"tpc_comparison{plot_tag}.png")
    fig4.savefig(savefolder / f"psd_comparison{plot_tag}.png")


def plot_conditional_metrics(datapath, voxel_size_um=None, filter_dict=None, plot_tag=''):
    # TODO: Break this function into smaller functions!

    # voxel_size in um
    cfg_path = f"{datapath}/config.yaml"

    # TODO: Simplify this loop. It should begin with if voxel_size_um is None
    try:
        with open(cfg_path, "r") as f:
            cfg = yaml.safe_load(f)
    except FileNotFoundError:
        assert voxel_size_um is not None, "voxel_size_um must be provided if config.yaml is not found"
    if voxel_size_um is None:
        try:
            voxel_size_um = cfg['data']['voxel_size_um']
        except KeyError:
            raise ValueError("voxel_size_um must be provided if config.yaml is not found")

    generated_stats_path = f"{datapath}/generated_stats.json"
    x_cond_stats_path = f"{datapath}/xcond_stats.json"
    valid_stats_path = f"{datapath}/valid_stats.json"

    with open(generated_stats_path, "r") as f:
        generated_stats = json.load(f)
        if filter_dict is not None:
            generated_stats = {k: v for k, v in generated_stats.items() if filter_dict.get(k, False)}

    with open(x_cond_stats_path, "r") as f:
        x_cond_stats = json.load(f)

    with open(valid_stats_path, "r") as f:
        valid_stats = json.load(f)

    conditions = cfg['data']['feature_extractor']
    fig1 = None
    fig2 = None
    fig3 = None
    fig4 = None
    fig5 = None

    if 'porosity' in conditions:
        gen, _ = extract_property(generated_stats, 'porosity')
        cond = x_cond_stats['porosity']
        gen = gen.flatten()
        cond = cond[0]

        fig1, ax = plt.subplots(1, 1, figsize=(6, 6))
        min_value = min(np.min(gen), cond)
        max_value = max(np.max(gen), cond)
        bins = np.linspace(min_value, max_value, 20)

        ax.hist(gen, bins=bins, density=True, color='red', alpha=0.5, label='Generated')
        ax.vlines(cond, 0, 10, color='black', label='Condition')

        ax.set_xlabel(r"$\phi$")
        ax.set_ylabel("Density")
        ax.set_title('Porosity')
        ax.legend()
        fig1.tight_layout()

    porosimetry_condition = (
        ('porosimetry_from_voxel' in conditions) or
        ('porosimetry_from_slice' in conditions) or
        ('porosimetry_from_voxel_slice' in conditions)
    )

    if porosimetry_condition:

        generated_psd_pdf, _ = extract_property(generated_stats, 'psd_pdf')
        generated_psd_cdf, _ = extract_property(generated_stats, 'psd_cdf')
        generated_psd_centers, _ = extract_property(generated_stats, 'psd_centers')

        valid_psd_pdf, _ = extract_property(valid_stats, 'psd_pdf')
        valid_psd_cdf, _ = extract_property(valid_stats, 'psd_cdf')
        valid_psd_centers, _ = extract_property(valid_stats, 'psd_centers')

        x_cond_psd_pdf = x_cond_stats['psd_pdf']
        x_cond_psd_pdf = np.array(x_cond_psd_pdf)
        x_cond_psd_cdf = x_cond_stats['psd_cdf']
        x_cond_psd_cdf = np.array(x_cond_psd_cdf)
        x_cond_psd_centers = x_cond_stats['psd_centers']
        x_cond_psd_centers = np.array(x_cond_psd_centers)

        # The centers have units of um
        generated_psd_centers *= voxel_size_um
        x_cond_psd_centers *= voxel_size_um
        valid_psd_centers *= voxel_size_um

        # Plot PDF
        fig2, axs = plt.subplots(1, 2, figsize=(12, 6))
        nplots = generated_psd_pdf.shape[1] - 1
        for i in range(nplots):
            axs[0].plot(generated_psd_centers[i], generated_psd_pdf[i], alpha=0.2, color='red')
            axs[1].plot(valid_psd_centers[i], valid_psd_pdf[i], alpha=0.2, color='red')
        axs[0].plot(generated_psd_centers[nplots], generated_psd_pdf[nplots], alpha=0.2, color='red',
                    label='Generated')
        axs[1].plot(valid_psd_centers[nplots], valid_psd_pdf[nplots], alpha=0.2, color='red', label='Valid')

        axs[0].plot(x_cond_psd_centers, x_cond_psd_pdf, color='black', label='Condition')
        axs[1].plot(x_cond_psd_centers, x_cond_psd_pdf, color='black', label='Condition')

        for ax in axs:
            ax.set_xlabel(r'Pore Size $(\mu m)$')
            ax.set_ylabel('Probability Density')
            ax.legend()
            ax.set_xscale('log')
        axs[0].set_title('Pore Size Distribution - PDF (Generated)')
        axs[1].set_title('Pore Size Distribution - PDF (Validation)')

        fig2.tight_layout()

        # Plot CDF
        fig3, axs = plt.subplots(1, 2, figsize=(12, 6))
        nplots = generated_psd_cdf.shape[1] - 1
        for i in range(nplots):
            axs[0].plot(generated_psd_centers[i], generated_psd_cdf[i], alpha=0.2, color='red')
            axs[1].plot(valid_psd_centers[i], valid_psd_cdf[i], alpha=0.2, color='red')
        axs[0].plot(generated_psd_centers[nplots], generated_psd_cdf[nplots], alpha=0.2, color='red',
                    label='Generated')
        axs[1].plot(valid_psd_centers[nplots], valid_psd_cdf[nplots], alpha=0.2, color='red', label='Valid')

        axs[0].plot(x_cond_psd_centers, x_cond_psd_cdf, color='black', label='Condition')
        axs[1].plot(x_cond_psd_centers, x_cond_psd_cdf, color='black', label='Condition')

        for ax in axs:
            ax.set_xlabel(r'Pore Size $(\mu m)$')
            ax.set_ylabel('Cumulative Probability')
            ax.set_title('Pore Size Distribution - CDF')
            ax.legend()
            ax.set_xscale('log')
        fig3.tight_layout()

        # boxplots for momenta
        generated_momenta, _ = extract_property(generated_stats, 'standardized_momenta')
        valid_momenta, _ = extract_property(valid_stats, 'standardized_momenta')
        x_cond_momenta = x_cond_stats['standardized_momenta']

        fig4, axs = plt.subplots(2, 4, figsize=(16, 8))
        for i in range(4):
            axs[0, i].boxplot([generated_momenta[:, i], x_cond_momenta[i]], labels=['Generated', 'Condition'])
            axs[1, i].boxplot([valid_momenta[:, i], x_cond_momenta[i]], labels=['Validation', 'Condition'])
            axs[0, i].set_ylabel(r'$\mu$')
            axs[0, i].set_title(f'Standardized Momenta {i+1}')
            axs[1, i].set_ylabel(r'$\mu$')
            axs[1, i].set_title(f'Standardized Momenta {i+1}')
        fig4.tight_layout()

    two_point_correlation_condition = (
        ('two_point_correlation_from_voxel' in conditions) or
        ('two_point_correlation_from_slice' in conditions) or
        ('two_point_correlation_from_voxel_slice' in conditions)
    )

    if two_point_correlation_condition:
        generated_tpc_dist, _ = extract_property(generated_stats, 'tpc_dist')
        x_cond_tpc_dist = x_cond_stats['tpc_dist']
        x_cond_tpc_dist = np.array(x_cond_tpc_dist)

        # tpc_dists have units of um
        generated_tpc_dist *= voxel_size_um
        x_cond_tpc_dist *= voxel_size_um

        generated_tpc_prob, _ = extract_property(generated_stats, 'tpc_prob')
        x_cond_tpc_prob = x_cond_stats['tpc_prob']

        # x_generated = generated_tpc_dist.mean(axis=0)
        # x_x_cond = x_cond_tpc_dist.mean(axis=0)

        fig5, ax = plt.subplots(1, 1, figsize=(6, 6))
        nplots = generated_tpc_dist.shape[0] - 1
        for i in range(nplots):
            ax.plot(generated_tpc_dist[i], generated_tpc_prob[i], alpha=0.2, color='red')
        ax.plot(generated_tpc_dist[nplots], generated_tpc_prob[nplots], alpha=0.2, color='red', label='Generated')
        print(len(x_cond_tpc_dist), len(x_cond_tpc_prob))
        print(x_cond_tpc_prob)
        print(x_cond_tpc_dist)
        ax.plot(x_cond_tpc_dist, x_cond_tpc_prob, color='black', label='Condition')

        ax.set_xlabel(r"$r$ $(\mu m)$")
        ax.set_ylabel(r"$(s_2 - \phi^2)/(\phi - \phi^2)$")
        ax.legend()
        ax.set_title("Comparison of two point correlation (TPC)")

    savefolder = pathlib.Path(f"{datapath}/figures")
    os.makedirs(savefolder, exist_ok=True)
    if plot_tag != '':
        plot_tag = f"_{plot_tag}"
    if fig1 is not None:
        fig1.savefig(savefolder / f"porosity{plot_tag}.png")
    if fig2 is not None:
        fig2.savefig(savefolder / f"pore_size_distribution_pdf{plot_tag}.png")
    if fig3 is not None:
        fig3.savefig(savefolder / f"pore_size_distribution_cdf{plot_tag}.png")
    if fig4 is not None:
        fig4.savefig(savefolder / f"psd_momenta{plot_tag}.png")
    if fig5 is not None:
        fig5.savefig(savefolder / f"two_point_correlation{plot_tag}.png")

def plot_cond_porosity(datapaths, conditions, nsamples=100, bins=10, filter_dict=None, plot_tag=''):
    validation = []
    fig, ax = plt.subplots(1, 1, figsize=(16, 6))
    for i, datapath in enumerate(datapaths):
        # Load porosities
        generated_stats_path = f"{datapath}/generated_stats.json"
        valid_stats_path = f"{datapath}/valid_stats.json"
        with open(generated_stats_path, "r") as f:
            generated_stats = json.load(f)
            if filter_dict is not None:
                generated_stats = {k: v for k, v in generated_stats.items() if filter_dict.get(k, False)}
        with open(valid_stats_path, "r") as f:
            valid_stats = json.load(f)
        gen, _ = extract_property(generated_stats, 'porosity')
        gen = gen.flatten()
        valid, _ = extract_property(valid_stats, 'porosity')
        valid = valid.flatten()
        validation.append(valid)
        # Plot the conditions
        ax.vlines(x=conditions[i], color='black', ymin=0, ymax=30, linewidth=3)
        # Plot the histograms
        ax.hist(gen, bins=bins, density=True, alpha=0.5, label=f'Porosity: {conditions[i]}')
    validation = np.concatenate(validation)
    ax.hist(validation, bins=bins, density=True, label='Validation', histtype='step',
            color='grey', linewidth=2)
    ax.set_xlabel('Porosity')
    ax.set_ylabel('Density')
    ax.set_title(f'Porosity Distribution - {nsamples} samples for each condition')
    ax.legend()
    fig.tight_layout()
    plt.show()

    # Save the figure in a parent folder
    savefolder = pathlib.Path(datapaths[0]).parent.parent / "figures"
    os.makedirs(savefolder, exist_ok=True)
    if plot_tag != '':
        plot_tag = f"_{plot_tag}"
    fig.savefig(savefolder / f"cond_porosity{plot_tag}.png")
    plt.close(fig)



def plot_vae_reconstruction(datapath, nsamples=1, tag=None):

    input_path = f"{datapath}/input_samples"
    bin_rec_path = f"{datapath}/reconstructed_samples_bin"
    input = np.stack([np.load(os.path.join(
        input_path, f"{i:05d}_input.npy")) for i in range(nsamples)])
    bin_rec = np.stack([np.load(os.path.join(
        bin_rec_path, f"{i:05d}.npy")) for i in range(nsamples)])

    savefolder = pathlib.Path(f"{datapath}/figures")
    os.makedirs(savefolder, exist_ok=True)

    for i in range(nsamples):
        x = 1 - input[i]
        x_rec = 1 - bin_rec[i]

        fig1 = plt.figure()
        ax = fig1.add_subplot(111, projection='3d')
        ax.voxels(x[0], facecolors='blue', alpha=0.2)
        fig1.tight_layout()
        ax.set_title(f"Input {i+1}")
        plt.show()
        fig1.savefig(savefolder / f"input{i+1}.png")

        fig2 = plt.figure()
        ax = fig2.add_subplot(111, projection='3d')
        ax.voxels(x_rec[0], facecolors='blue', alpha=0.2)
        fig2.tight_layout()
        ax.set_title(f"Reconstructed {i+1}")
        plt.show()
        fig2.savefig(savefolder / f"reconstructed{i+1}.png")


def plot_vae_reconstruction_errors(datapath: str | list[str],
                                   savefolder: str):
    if isinstance(datapath, str):
        datapath = [datapath]

    l1_rec_error = []
    bin_rec_error = []

    for i, path in enumerate(datapath):
        assert os.path.isdir(path), f"{path} is not a directory"

        # Load reconstruction errors
        with open(f"{path}/reconstruction_errors.json", "r") as f:
            rec_error = json.load(f)

        l1_rec_error.append(rec_error['l1_rec_error'])
        bin_rec_error.append(rec_error['bin_rec_error'])

    # Ensure savefolder exists
    savefolder = pathlib.Path(savefolder)
    os.makedirs(savefolder, exist_ok=True)

    # Plot reconstruction errors
    ndata = len(l1_rec_error)
    fig, axs = plt.subplots(ndata, 2, figsize=(12, 4 * ndata))  # Adjust height based on number of datasets

    for j in range(ndata):
        axs[j, 0].hist(l1_rec_error[j], bins=20, density=True, color='blue', alpha=0.7)
        axs[j, 0].set_title(f'L1 Reconstruction Error {j+1}')
        axs[j, 0].set_xlabel('L1 Reconstruction Error')
        axs[j, 0].set_ylabel('Density')

        axs[j, 1].hist(bin_rec_error[j], bins=20, density=True, color='green', alpha=0.7)
        axs[j, 1].set_title(f'Binary Reconstruction Error {j+1}')
        axs[j, 1].set_xlabel('Binary Reconstruction Error')
        axs[j, 1].set_ylabel('Density')

    fig.tight_layout()
    fig.savefig(savefolder / "reconstruction_errors.png")
    print(f"Reconstruction error plots saved to {savefolder / 'reconstruction_errors.png'}")


def extract_property(data, property_name):
    property_list = []
    input_list = []

    sorted_keys = sorted(data.keys())
    for k in sorted_keys:
        v = data[k]
        if k == 'condition':
            continue
        if isinstance(v, dict) and property_name in v:
            value = np.array(v[property_name])
            # Hack to check if the value is empty,
            # or if there is any non-finite value
            check = np.all(np.isfinite(value)) and len(value) > 0
            if not check:
                print("Empty or faulty value for key", k)
                value = np.nan * np.ones_like(value)
            property_list.append(value)
            input_list.append(k)
    property_list = np.stack(property_list, axis=0)
    input_list = np.array(input_list)
    return property_list, input_list


def plot_boxplots(generated_data, valid_data, properties, labels, units):
    fig, ax = plt.subplots(1, len(properties), figsize=(4*len(properties), 4))

    for i, (gen, val, prop, label, unit) in enumerate(zip(generated_data, valid_data, properties, labels, units)):
        ax[i].boxplot([gen.flatten(), val.flatten()], labels=['Generated', 'Valid'])
        ax[i].set_ylabel(unit)
        ax[i].set_title(label)

    fig.tight_layout()
    return fig


<<<<<<< HEAD
def plot_histograms(generated_data, valid_data, properties, labels, units, nbins = 20):
    fig, ax = plt.subplots(1, 4, figsize=(20, 5))
=======
def plot_histograms(generated_data, valid_data, properties, labels, units):
    fig, ax = plt.subplots(1, len(properties), figsize=(5*len(properties), 5))
>>>>>>> dfb07799

    for i, (gen, val, prop, label, unit) in enumerate(zip(generated_data, valid_data, properties, labels, units)):
        min_value = min(np.min(gen), np.min(val))
        max_value = max(np.max(gen), np.max(val))
        bins = np.linspace(min_value, max_value, nbins)

        # Plot histograms
        # ax[i].hist(gen.flatten(), bins=bins, density=True, color='red', alpha=0.5, label='Generated')
        # ax[i].hist(val.flatten(), bins=bins, density=True, color='blue', alpha=0.5, label='Valid')

        # Add KDE curves

        # Expand min and max values to 10%
        min_value = min_value - 0.2 * (max_value - min_value)
        max_value = max_value + 0.2 * (max_value - min_value)

        if label in ["Porosity", "Surface Area Density"]:
            min_value = max(min_value, 0.0)
        # bins = np.linspace(min_value, max_value, 20)

        gen_kde = stats.gaussian_kde(gen.flatten())
        val_kde = stats.gaussian_kde(val.flatten())
        x_kde = np.linspace(min_value, max_value, 200)
        ax[i].fill_between(x_kde, 0, gen_kde(x_kde), color='red', alpha=0.4, label='Generated')
        ax[i].fill_between(x_kde, 0, val_kde(x_kde), color='blue', alpha=0.4, label='Valid')

        ax[i].set_xlabel(unit)
        ax[i].set_ylabel("Density")
        ax[i].set_title(label)
        ax[i].legend()

    fig.tight_layout()
    return fig


def plot_pore_size_distribution(generated_psd_pdf, generated_psd_cdf, generated_psd_centers,
                                valid_psd_pdf, valid_psd_cdf, valid_psd_centers):
    fig, (ax1, ax2) = plt.subplots(1, 2, figsize=(20, 8))

    # Create a common x-axis for interpolation
    x_interp = np.logspace(np.log10(min(np.min(generated_psd_centers), np.min(valid_psd_centers))),
                           np.log10(max(np.max(generated_psd_centers), np.max(valid_psd_centers))),
                           num=1000)

    # PDF Plot using direct KDE for each sample
    def direct_kde_plot(ax, data, centers, color, label):
        kde_estimates = []
        for sample, sample_centers in zip(data, centers):
            kde = stats.gaussian_kde(sample_centers, weights=sample)
            kde_estimates.append(kde(x_interp))

        kde_estimates = np.array(kde_estimates)
        kde_mean = np.mean(kde_estimates, axis=0)
        kde_std = np.std(kde_estimates, axis=0)

        ax.fill_between(x_interp, np.maximum(kde_mean - 2*kde_std, 0), kde_mean + 2*kde_std, alpha=0.3, color=color)
        ax.plot(x_interp, kde_mean, color=color, label=label)

    direct_kde_plot(ax1, generated_psd_pdf, generated_psd_centers, 'red', 'Generated')
    direct_kde_plot(ax1, valid_psd_pdf, valid_psd_centers, 'blue', 'Valid')

    ax1.set_xlabel(r'Pore Size $(\mu m)$')
    ax1.set_ylabel('Probability Density')
    ax1.set_title('Pore Size Distribution - PDF')
    ax1.legend()
    ax1.set_xscale('log')

    # CDF Plot with interpolation (unchanged)
    def interpolate_cdf(centers, cdf):
        centers, unique_indices = np.unique(centers, return_index=True)
        cdf = cdf[unique_indices]
        return interpolate.interp1d(centers, cdf, kind='linear', fill_value='extrapolate')

    def cdf_plot(ax, data, centers, color, label):
        cdf_interp = []
        for sample_cdf, sample_centers in zip(data, centers):
            interp_func = interpolate_cdf(sample_centers, sample_cdf)
            cdf_interp.append(interp_func(x_interp))

        cdf_interp = np.array(cdf_interp)
        mean_cdf = np.mean(cdf_interp, axis=0)
        std_cdf = np.std(cdf_interp, axis=0)

        ax.fill_between(x_interp, np.maximum(mean_cdf - 2*std_cdf, 0),
                        np.minimum(mean_cdf + 2*std_cdf, 1), alpha=0.3, color=color)
        ax.plot(x_interp, mean_cdf, color=color, label=label)

    cdf_plot(ax2, generated_psd_cdf, generated_psd_centers, 'red', 'Generated')
    cdf_plot(ax2, valid_psd_cdf, valid_psd_centers, 'blue', 'Valid')

    ax2.set_xlabel('Pore Size')
    ax2.set_ylabel('Cumulative Probability')
    ax2.set_title('Pore Size Distribution - CDF')
    ax2.legend()
    ax2.set_xscale('log')

    plt.tight_layout()
    return fig<|MERGE_RESOLUTION|>--- conflicted
+++ resolved
@@ -13,13 +13,10 @@
                                voxel_size_um=None,
                                min_porosity=-np.inf,
                                max_porosity=np.inf,
-<<<<<<< HEAD
-                               nbins = 20):
-=======
                                filter_dict=None,
                                plot_tag='',
-                               show_permeability=True):
->>>>>>> dfb07799
+                               show_permeability=True,
+                               nbins=20):
     # voxel_size in um
     cfg_path = f"{datapath}/config.yaml"
 
@@ -104,6 +101,7 @@
         units.append(r"$\log \text{ Darcy}$")
 
     fig1 = plot_histograms(generated_data, valid_data, properties, labels, units, nbins)
+    fig1_kde, kl_divergences = plot_kde(generated_data, valid_data, properties, labels, units)
 
     fig2 = plot_boxplots(generated_data, valid_data, properties, labels, units)
 
@@ -176,10 +174,19 @@
 
     if plot_tag != '':
         plot_tag = f"_{plot_tag}"
+
+    print('here')
+    print(savefolder)
     fig1.savefig(savefolder / f"stats_histograms{plot_tag}.png")
+    fig1_kde.savefig(savefolder / f"stats_kde{plot_tag}.png")
     fig2.savefig(savefolder / f"stats_boxplots{plot_tag}.png")
     fig3.savefig(savefolder / f"tpc_comparison{plot_tag}.png")
     fig4.savefig(savefolder / f"psd_comparison{plot_tag}.png")
+
+    # Save KL divergences to JSON file
+    kl_divergences_path = savefolder / f"stats_kldiv_valid_gen{plot_tag}.json"
+    with open(kl_divergences_path, "w") as f:
+        json.dump(kl_divergences, f, indent=4)
 
 
 def plot_conditional_metrics(datapath, voxel_size_um=None, filter_dict=None, plot_tag=''):
@@ -533,13 +540,8 @@
     return fig
 
 
-<<<<<<< HEAD
-def plot_histograms(generated_data, valid_data, properties, labels, units, nbins = 20):
-    fig, ax = plt.subplots(1, 4, figsize=(20, 5))
-=======
-def plot_histograms(generated_data, valid_data, properties, labels, units):
+def plot_histograms(generated_data, valid_data, properties, labels, units, nbins=20):
     fig, ax = plt.subplots(1, len(properties), figsize=(5*len(properties), 5))
->>>>>>> dfb07799
 
     for i, (gen, val, prop, label, unit) in enumerate(zip(generated_data, valid_data, properties, labels, units)):
         min_value = min(np.min(gen), np.min(val))
@@ -547,18 +549,32 @@
         bins = np.linspace(min_value, max_value, nbins)
 
         # Plot histograms
-        # ax[i].hist(gen.flatten(), bins=bins, density=True, color='red', alpha=0.5, label='Generated')
-        # ax[i].hist(val.flatten(), bins=bins, density=True, color='blue', alpha=0.5, label='Valid')
-
-        # Add KDE curves
-
-        # Expand min and max values to 10%
+        ax[i].hist(gen.flatten(), bins=bins, density=True, color='red', alpha=0.5, label='Generated')
+        ax[i].hist(val.flatten(), bins=bins, density=True, color='blue', alpha=0.5, label='Valid')
+
+        ax[i].set_xlabel(unit)
+        ax[i].set_ylabel("Density")
+        ax[i].set_title(label)
+        ax[i].legend()
+
+    fig.tight_layout()
+    return fig
+
+
+def plot_kde(generated_data, valid_data, properties, labels, units):
+    fig, ax = plt.subplots(1, len(properties), figsize=(5*len(properties), 5))
+    kl_divergences = {}
+
+    for i, (gen, val, prop, label, unit) in enumerate(zip(generated_data, valid_data, properties, labels, units)):
+        min_value = min(np.min(gen), np.min(val))
+        max_value = max(np.max(gen), np.max(val))
+
+        # Expand min and max values by 10%
         min_value = min_value - 0.2 * (max_value - min_value)
         max_value = max_value + 0.2 * (max_value - min_value)
 
         if label in ["Porosity", "Surface Area Density"]:
             min_value = max(min_value, 0.0)
-        # bins = np.linspace(min_value, max_value, 20)
 
         gen_kde = stats.gaussian_kde(gen.flatten())
         val_kde = stats.gaussian_kde(val.flatten())
@@ -571,8 +587,12 @@
         ax[i].set_title(label)
         ax[i].legend()
 
+        # Calculate KL divergence between valid and generated distributions
+        kl_div = kl_divergence_kde_mc(val.flatten(), gen.flatten(), n_samples=10000)
+        kl_divergences[prop] = kl_div
+
     fig.tight_layout()
-    return fig
+    return fig, kl_divergences
 
 
 def plot_pore_size_distribution(generated_psd_pdf, generated_psd_cdf, generated_psd_centers,
@@ -637,4 +657,54 @@
     ax2.set_xscale('log')
 
     plt.tight_layout()
-    return fig+    return fig
+
+
+def kl_divergence_kde_mc(sample1, sample2, n_samples=10000, seed=None):
+    """
+    Calculate KL divergence D_KL(P||Q) between two samples using Gaussian KDE
+    and Monte Carlo integration with resampling.
+
+    Parameters:
+    -----------
+    sample1 : array-like
+        First sample (P distribution)
+    sample2 : array-like
+        Second sample (Q distribution)
+    n_samples : int, optional
+        Number of samples to use for Monte Carlo integration
+    seed : int, optional
+        Random seed for reproducibility
+
+    Returns:
+    --------
+    float
+        KL divergence D_KL(P||Q)
+    """
+    # Convert inputs to numpy arrays
+    sample1 = np.asarray(sample1)
+    sample2 = np.asarray(sample2)
+
+    # Estimate PDFs using Gaussian KDE
+    kde1 = stats.gaussian_kde(sample1)
+    kde2 = stats.gaussian_kde(sample2)
+
+    # Use resample method for Monte Carlo integration
+    if seed is not None:
+        np.random.seed(seed)
+
+    # Sample from P distribution (kde1)
+    mc_samples = kde1.resample(n_samples, seed=seed)
+
+    # Evaluate both PDFs at the sampled points
+    p_values = kde1.evaluate(mc_samples)
+    q_values = kde2.evaluate(mc_samples)
+
+    # Add small constant to prevent log(0)
+    eps = 1e-10
+
+    # Calculate KL divergence using Monte Carlo integration
+    # KL = E_p[log(p/q)] ≈ (1/n) * Σ log(p/q)
+    kl_div = np.mean(np.log((p_values + eps) / (q_values + eps)))
+
+    return kl_div